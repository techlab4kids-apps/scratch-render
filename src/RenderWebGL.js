--- conflicted
+++ resolved
@@ -11,6 +11,7 @@
 const ShaderManager = require('./ShaderManager');
 const SVGSkin = require('./SVGSkin');
 const TextBubbleSkin = require('./TextBubbleSkin');
+// GORRU
 const TextSkin = require('./TextSkin');
 const EffectTransform = require('./EffectTransform');
 const log = require('./util/log');
@@ -350,13 +351,16 @@
         return skinId;
     }
 
+
         /**
      * Create a new SVG skin using the text bubble svg creator. The rotation center
      * is always placed at the top left.
      * @param {!string} text - the text for the bubble.
      * @returns {!int} the ID for the new skin.
      */
-    createTxtSkin (text, color, font, fontSize) {
+
+        // GORRU
+        createTxtSkin (text, color, font, fontSize) {
         const skinId = this._nextSkinId++;
         const newSkin = new TextSkin(skinId, this);
         newSkin.setText(text);
@@ -477,6 +481,7 @@
         return drawableID;
     }
 
+    // GORRU
     createDrawableText () {
         const drawableID = this._nextDrawableId++;
         const drawable = new Drawable(drawableID);
@@ -571,6 +576,7 @@
         }
     }
 
+    // GORRU
     destroyAllTextDrawables (group) {
         let toBeRemoved = [];
         for(let drawableID = 0; drawableID < this._allDrawables.length; ++drawableID){
@@ -1643,6 +1649,7 @@
      * @param {int} stampID - the unique ID of the Drawable to use as the stamp.
      */
     // penWrite (penSkinID, text, penAttributes, fontAttributes, x0, y0, isUpdatable) {
+    // GORRU
     penWrite (penSkinID, textSkinID, position) {
         // isUpdatable = (isUpdatable == 'true');
 
@@ -1816,46 +1823,28 @@
 
             const drawable = this._allDrawables[drawableID];
             /** @todo check if drawable is inside the viewport before anything else */
-            if(drawable){
-                // Hidden drawables (e.g., by a "hide" block) are not drawn unless
-                // the ignoreVisibility flag is used (e.g. for stamping or touchingColor).
-                if (!drawable.getVisible() && !opts.ignoreVisibility) continue;
-
-<<<<<<< HEAD
-                // Combine drawable scale with the native vs. backing pixel ratio
-                const drawableScale = [
-                    drawable.scale[0] * this._gl.canvas.width / this._nativeSize[0],
-                    drawable.scale[1] * this._gl.canvas.height / this._nativeSize[1]
-                ];
-=======
+
             // Hidden drawables (e.g., by a "hide" block) are not drawn unless
             // the ignoreVisibility flag is used (e.g. for stamping or touchingColor).
             if (!drawable.getVisible() && !opts.ignoreVisibility) continue;
 
             // Combine drawable scale with the native vs. backing pixel ratio
             const drawableScale = this._getDrawableScreenSpaceScale(drawable);
->>>>>>> d0d98de3
-
-                // If the skin or texture isn't ready yet, skip it.
-                if (!drawable.skin || !drawable.skin.getTexture(drawableScale)) continue;
-
-                const uniforms = {};
-
-<<<<<<< HEAD
-                let effectBits = drawable.getEnabledEffects();
-                effectBits &= opts.hasOwnProperty('effectMask') ? opts.effectMask : effectBits;
-                const newShader = this._shaderManager.getShader(drawMode, effectBits);
-=======
+
+            // If the skin or texture isn't ready yet, skip it.
+            if (!drawable.skin || !drawable.skin.getTexture(drawableScale)) continue;
+
+            const uniforms = {};
+
             let effectBits = drawable.enabledEffects;
             effectBits &= opts.hasOwnProperty('effectMask') ? opts.effectMask : effectBits;
             const newShader = this._shaderManager.getShader(drawMode, effectBits);
->>>>>>> d0d98de3
-
-                // Manually perform region check. Do not create functions inside a
-                // loop.
-                if (this._regionId !== newShader) {
-                    this._doExitDrawRegion();
-                    this._regionId = newShader;
+
+            // Manually perform region check. Do not create functions inside a
+            // loop.
+            if (this._regionId !== newShader) {
+                this._doExitDrawRegion();
+                this._regionId = newShader;
 
                 currentShader = newShader;
                 gl.useProgram(currentShader.program);
@@ -1865,14 +1854,14 @@
                 });
             }
 
-                Object.assign(uniforms,
-                    drawable.skin.getUniforms(drawableScale),
-                    drawable.getUniforms());
-
-                // Apply extra uniforms after the Drawable's, to allow overwriting.
-                if (opts.extraUniforms) {
-                    Object.assign(uniforms, opts.extraUniforms);
-                }
+            Object.assign(uniforms,
+                drawable.skin.getUniforms(drawableScale),
+                drawable.getUniforms());
+
+            // Apply extra uniforms after the Drawable's, to allow overwriting.
+            if (opts.extraUniforms) {
+                Object.assign(uniforms, opts.extraUniforms);
+            }
 
             if (uniforms.u_skin) {
                 twgl.setTextureParameters(
@@ -1880,22 +1869,8 @@
                 );
             }
 
-<<<<<<< HEAD
-                twgl.setUniforms(currentShader, uniforms);
-
-                /* adjust blend function for this skin */
-                if (drawable.skin.hasPremultipliedAlpha){
-                    gl.blendFuncSeparate(gl.ONE, gl.ONE_MINUS_SRC_ALPHA, gl.ONE, gl.ONE_MINUS_SRC_ALPHA);
-                } else {
-                    gl.blendFuncSeparate(gl.SRC_ALPHA, gl.ONE_MINUS_SRC_ALPHA, gl.ONE, gl.ONE_MINUS_SRC_ALPHA);
-                }
-
-                twgl.drawBufferInfo(gl, this._bufferInfo, gl.TRIANGLES);
-            }
-=======
             twgl.setUniforms(currentShader, uniforms);
             twgl.drawBufferInfo(gl, this._bufferInfo, gl.TRIANGLES);
->>>>>>> d0d98de3
         }
 
         this._regionId = null;
