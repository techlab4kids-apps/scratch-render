--- conflicted
+++ resolved
@@ -1829,45 +1829,6 @@
                     this._doExitDrawRegion();
                     this._regionId = newShader;
 
-                    currentShader = newShader;
-                    gl.useProgram(currentShader.program);
-                    twgl.setBuffersAndAttributes(gl, currentShader, this._bufferInfo);
-                    Object.assign(uniforms, {
-                        u_projectionMatrix: projection,
-                        u_fudge: window.fudge || 0
-                    });
-                }
-
-<<<<<<< HEAD
-                Object.assign(uniforms,
-                    drawable.skin.getUniforms(drawableScale),
-                    drawable.getUniforms());
-=======
-            // Hidden drawables (e.g., by a "hide" block) are not drawn unless
-            // the ignoreVisibility flag is used (e.g. for stamping or touchingColor).
-            if (!drawable.getVisible() && !opts.ignoreVisibility) continue;
-
-            // Combine drawable scale with the native vs. backing pixel ratio
-            const drawableScale = [
-                drawable.scale[0] * this._gl.canvas.width / this._nativeSize[0],
-                drawable.scale[1] * this._gl.canvas.height / this._nativeSize[1]
-            ];
-
-            // If the skin or texture isn't ready yet, skip it.
-            if (!drawable.skin || !drawable.skin.getTexture(drawableScale)) continue;
-
-            const uniforms = {};
-
-            let effectBits = drawable.getEnabledEffects();
-            effectBits &= opts.hasOwnProperty('effectMask') ? opts.effectMask : effectBits;
-            const newShader = this._shaderManager.getShader(drawMode, effectBits);
-
-            // Manually perform region check. Do not create functions inside a
-            // loop.
-            if (this._regionId !== newShader) {
-                this._doExitDrawRegion();
-                this._regionId = newShader;
-
                 currentShader = newShader;
                 gl.useProgram(currentShader.program);
                 twgl.setBuffersAndAttributes(gl, currentShader, this._bufferInfo);
@@ -1875,28 +1836,23 @@
                     u_projectionMatrix: projection
                 });
             }
->>>>>>> 932846f4
+
+                Object.assign(uniforms,
+                    drawable.skin.getUniforms(drawableScale),
+                    drawable.getUniforms());
 
                 // Apply extra uniforms after the Drawable's, to allow overwriting.
                 if (opts.extraUniforms) {
                     Object.assign(uniforms, opts.extraUniforms);
                 }
 
-                if (uniforms.u_skin) {
-                    twgl.setTextureParameters(
-                        gl, uniforms.u_skin, {minMag: drawable.useNearest ? gl.NEAREST : gl.LINEAR}
-                    );
-                }
-
-<<<<<<< HEAD
-                twgl.setUniforms(currentShader, uniforms);
-=======
             if (uniforms.u_skin) {
                 twgl.setTextureParameters(
                     gl, uniforms.u_skin, {minMag: drawable.useNearest(drawableScale) ? gl.NEAREST : gl.LINEAR}
                 );
             }
->>>>>>> 932846f4
+
+                twgl.setUniforms(currentShader, uniforms);
 
                 /* adjust blend function for this skin */
                 if (drawable.skin.hasPremultipliedAlpha){
