precision mediump float;

#ifdef DRAW_MODE_line
uniform vec2 u_stageSize;
uniform float u_lineThickness;
uniform float u_lineLength;
// The X and Y components of u_penPoints hold the first pen point. The Z and W components hold the difference between
// the second pen point and the first. This is done because calculating the difference in the shader leads to floating-
// point error when both points have large-ish coordinates.
uniform vec4 u_penPoints;

// Add this to divisors to prevent division by 0, which results in NaNs propagating through calculations.
// Smaller values can cause problems on some mobile devices.
const float epsilon = 1e-3;
#endif

#if !(defined(DRAW_MODE_line) || defined(DRAW_MODE_background))
uniform mat4 u_projectionMatrix;
uniform mat4 u_modelMatrix;
attribute vec2 a_texCoord;
#endif

attribute vec2 a_position;

varying vec2 v_texCoord;

void main() {
<<<<<<< HEAD
	#ifdef DRAW_MODE_line
	// Calculate a rotated ("tight") bounding box around the two pen points.
	// Yes, we're doing this 6 times (once per vertex), but on actual GPU hardware,
	// it's still faster than doing it in JS combined with the cost of uniformMatrix4fv.

	// Expand line bounds by sqrt(2) / 2 each side-- this ensures that all antialiased pixels
	// fall within the quad, even at a 45-degree diagonal
	vec2 position = a_position;
	float expandedRadius = (u_lineThickness * 0.5) + 1.4142135623730951;

	// The X coordinate increases along the length of the line. It's 0 at the center of the origin point
	// and is in pixel-space (so at n pixels along the line, its value is n).
	v_texCoord.x = mix(0.0, u_lineLength + (expandedRadius * 2.0), a_position.x) - expandedRadius;
	// The Y coordinate is perpendicular to the line. It's also in pixel-space.
	v_texCoord.y = ((a_position.y - 0.5) * expandedRadius) + 0.5;

	position.x *= u_lineLength + (2.0 * expandedRadius);
	position.y *= 2.0 * expandedRadius;

	// 1. Center around first pen point
	position -= expandedRadius;

	// 2. Rotate quad to line angle
	vec2 pointDiff = u_penPoints.zw;
	// Ensure line has a nonzero length so it's rendered properly
	// As long as either component is nonzero, the line length will be nonzero
	// If the line is zero-length, give it a bit of horizontal length
	pointDiff.x = (abs(pointDiff.x) < epsilon && abs(pointDiff.y) < epsilon) ? epsilon : pointDiff.x;
	// The `normalized` vector holds rotational values equivalent to sine/cosine
	// We're applying the standard rotation matrix formula to the position to rotate the quad to the line angle
	// pointDiff can hold large values so we must divide by u_lineLength instead of calling GLSL's normalize function:
	// https://asawicki.info/news_1596_watch_out_for_reduced_precision_normalizelength_in_opengl_es
	vec2 normalized = pointDiff / max(u_lineLength, epsilon);
	position = mat2(normalized.x, normalized.y, -normalized.y, normalized.x) * position;

	// 3. Translate quad
	position += u_penPoints.xy;

	// 4. Apply view transform
	position *= 2.0 / u_stageSize;
	gl_Position = vec4(position, 0, 1);
	#elif defined(DRAW_MODE_background)
	gl_Position = vec4(a_position * 2.0, 0, 1);
	#else
	gl_Position = u_projectionMatrix * u_modelMatrix * vec4(a_position, 0, 1);
	v_texCoord = a_texCoord;
	#endif
=======
    #ifdef DRAW_MODE_lineSample
    vec2 position = a_position;
    position.y = clamp(position.y * u_positionScalar, -0.5, 0.5);
    gl_Position = u_projectionMatrix * u_modelMatrix * vec4(position, 0, 1);
    #elif defined(DRAW_MODE_mystery)
	gl_Position = vec4(a_position * vec2(-2.0, 2.0), 0.0, 1.0);
	#else
    gl_Position = u_projectionMatrix * u_modelMatrix * vec4(a_position, 0, 1);
    #endif
    v_texCoord = a_texCoord;
>>>>>>> 238228e6
}<|MERGE_RESOLUTION|>--- conflicted
+++ resolved
@@ -25,7 +25,6 @@
 varying vec2 v_texCoord;
 
 void main() {
-<<<<<<< HEAD
 	#ifdef DRAW_MODE_line
 	// Calculate a rotated ("tight") bounding box around the two pen points.
 	// Yes, we're doing this 6 times (once per vertex), but on actual GPU hardware,
@@ -69,20 +68,10 @@
 	gl_Position = vec4(position, 0, 1);
 	#elif defined(DRAW_MODE_background)
 	gl_Position = vec4(a_position * 2.0, 0, 1);
+	#elif defined(DRAW_MODE_mystery)
+	gl_Position = vec4(a_position * vec2(-2.0, 2.0), 0.0, 1.0);
 	#else
 	gl_Position = u_projectionMatrix * u_modelMatrix * vec4(a_position, 0, 1);
 	v_texCoord = a_texCoord;
 	#endif
-=======
-    #ifdef DRAW_MODE_lineSample
-    vec2 position = a_position;
-    position.y = clamp(position.y * u_positionScalar, -0.5, 0.5);
-    gl_Position = u_projectionMatrix * u_modelMatrix * vec4(position, 0, 1);
-    #elif defined(DRAW_MODE_mystery)
-	gl_Position = vec4(a_position * vec2(-2.0, 2.0), 0.0, 1.0);
-	#else
-    gl_Position = u_projectionMatrix * u_modelMatrix * vec4(a_position, 0, 1);
-    #endif
-    v_texCoord = a_texCoord;
->>>>>>> 238228e6
 }